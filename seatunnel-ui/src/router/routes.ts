--- conflicted
+++ resolved
@@ -17,11 +17,8 @@
 
 import utils from '@/utils'
 import dataPipes from '@/router/data-pipes'
-<<<<<<< HEAD
-=======
 import jobs from '@/router/jobs'
 import tasks from '@/router/tasks'
->>>>>>> 0b5a2852
 import userManage from '@/router/user-manage'
 import type { RouteRecordRaw } from 'vue-router'
 import type { Component } from 'vue'
@@ -29,11 +26,7 @@
 const modules = import.meta.glob('/src/views/**/**.tsx')
 const components: { [key: string]: Component } = utils.mapping(modules)
 
-<<<<<<< HEAD
-const basePage: RouteRecordRaw[] = [dataPipes, userManage]
-=======
 const basePage: RouteRecordRaw[] = [dataPipes, jobs, tasks, userManage]
->>>>>>> 0b5a2852
 
 const loginPage: RouteRecordRaw[] = [
   {
