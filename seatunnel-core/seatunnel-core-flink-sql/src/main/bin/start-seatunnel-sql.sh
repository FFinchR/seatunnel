--- conflicted
+++ resolved
@@ -32,27 +32,16 @@
     args=$@
 fi
 
-<<<<<<< HEAD
-CMD=$(java -cp ${APP_JAR} org.apache.seatunnel.core.sql.FlinkSqlStarter ${args}) && EXIT_CODE=$? || EXIT_CODE=$?
-if [ ${EXIT_CODE} -eq 234 ]; then
-    # print usage
-    echo ${CMD}
-=======
 
 CMD=$(java -cp ${APP_JAR} org.apache.seatunnel.core.sql.FlinkSqlStarter ${args}) && EXIT_CODE=$? || EXIT_CODE=$?
 if [ ${EXIT_CODE} -eq 234 ]; then
     # print usage
     echo "${CMD}"
->>>>>>> c74a1670
     exit 0
 elif [ ${EXIT_CODE} -eq 0 ]; then
     echo "Execute SeaTunnel Flink SQL Job: ${CMD}"
     eval ${CMD}
 else
-<<<<<<< HEAD
-    echo ${CMD}
-=======
     echo "${CMD}"
->>>>>>> c74a1670
     exit ${EXIT_CODE}
 fi