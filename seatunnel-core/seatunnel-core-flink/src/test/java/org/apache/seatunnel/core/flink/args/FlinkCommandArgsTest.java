/*
 * Licensed to the Apache Software Foundation (ASF) under one or more
 * contributor license agreements.  See the NOTICE file distributed with
 * this work for additional information regarding copyright ownership.
 * The ASF licenses this file to You under the Apache License, Version 2.0
 * (the "License"); you may not use this file except in compliance with
 * the License.  You may obtain a copy of the License at
 *
 *    http://www.apache.org/licenses/LICENSE-2.0
 *
 * Unless required by applicable law or agreed to in writing, software
 * distributed under the License is distributed on an "AS IS" BASIS,
 * WITHOUT WARRANTIES OR CONDITIONS OF ANY KIND, either express or implied.
 * See the License for the specific language governing permissions and
 * limitations under the License.
 */

package org.apache.seatunnel.core.flink.args;

import org.apache.seatunnel.core.base.utils.CommandLineUtils;
import org.apache.seatunnel.core.flink.config.FlinkJobType;

import org.junit.jupiter.api.Assertions;
import org.junit.jupiter.api.Test;

import java.util.Arrays;

public class FlinkCommandArgsTest {

    @Test
    public void testParseFlinkArgs() {
        String[] args = {"-c", "app.conf", "-ck", "-i", "city=shenyang", "-i", "date=20200202"};
<<<<<<< HEAD
        FlinkCommandArgs flinkArgs = new FlinkCommandArgs();
        JCommander.newBuilder()
            .addObject(flinkArgs)
            .build()
            .parse(args);
        Assert.assertEquals("app.conf", flinkArgs.getConfigFile());
        Assert.assertTrue(flinkArgs.isCheckConfig());
        Assert.assertEquals(Arrays.asList("city=shenyang", "date=20200202"), flinkArgs.getVariables());
=======
        FlinkCommandArgs flinkArgs = CommandLineUtils.parse(args, new FlinkCommandArgs(), FlinkJobType.JAR.getType(), true);
        Assertions.assertEquals("app.conf", flinkArgs.getConfigFile());
        Assertions.assertTrue(flinkArgs.isCheckConfig());
        Assertions.assertEquals(Arrays.asList("city=shenyang", "date=20200202"), flinkArgs.getVariables());
>>>>>>> 0b5a2852
    }

}<|MERGE_RESOLUTION|>--- conflicted
+++ resolved
@@ -30,21 +30,10 @@
     @Test
     public void testParseFlinkArgs() {
         String[] args = {"-c", "app.conf", "-ck", "-i", "city=shenyang", "-i", "date=20200202"};
-<<<<<<< HEAD
-        FlinkCommandArgs flinkArgs = new FlinkCommandArgs();
-        JCommander.newBuilder()
-            .addObject(flinkArgs)
-            .build()
-            .parse(args);
-        Assert.assertEquals("app.conf", flinkArgs.getConfigFile());
-        Assert.assertTrue(flinkArgs.isCheckConfig());
-        Assert.assertEquals(Arrays.asList("city=shenyang", "date=20200202"), flinkArgs.getVariables());
-=======
         FlinkCommandArgs flinkArgs = CommandLineUtils.parse(args, new FlinkCommandArgs(), FlinkJobType.JAR.getType(), true);
         Assertions.assertEquals("app.conf", flinkArgs.getConfigFile());
         Assertions.assertTrue(flinkArgs.isCheckConfig());
         Assertions.assertEquals(Arrays.asList("city=shenyang", "date=20200202"), flinkArgs.getVariables());
->>>>>>> 0b5a2852
     }
 
 }