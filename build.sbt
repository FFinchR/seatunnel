--- conflicted
+++ resolved
@@ -12,20 +12,11 @@
   case PathList("com", "esotericsoftware", xs @ _*) => MergeStrategy.last
   case PathList("com", "codahale", xs @ _*) => MergeStrategy.last
   case PathList("com", "yammer", xs @ _*) => MergeStrategy.last
-<<<<<<< HEAD
   case PathList(ps @ _*) if ps.last endsWith ".html" => MergeStrategy.first
   case PathList(ps @ _*) if ps.last endsWith ".xml" => MergeStrategy.first
   case PathList(ps @ _*) if ps.last endsWith ".class" => MergeStrategy.first
   case PathList(ps @ _*) if ps.last endsWith ".thrift" => MergeStrategy.first
   case "UnusedStubClass.class" => MergeStrategy.last
-=======
-  case "about.html" => MergeStrategy.rename
-  case "META-INF/ECLIPSEF.RSA" => MergeStrategy.last
-  case "META-INF/mailcap" => MergeStrategy.last
-  case "META-INF/mimetypes.default" => MergeStrategy.last
-  case PathList(ps @ _*) if ps.last endsWith ".html" => MergeStrategy.first
-  case PathList(ps @ _*) if ps.last endsWith ".class" => MergeStrategy.first
->>>>>>> 7200e0bb
   case x =>
     val oldStrategy = (assemblyMergeStrategy in assembly).value
     oldStrategy(x)
