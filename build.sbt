--- conflicted
+++ resolved
@@ -17,11 +17,8 @@
   "org.json4s" %% "json4s-jackson" % "3.2.11",
   "commons-lang" % "commons-lang" % "2.6",
   "io.thekraken" % "grok" % "0.1.5",
-<<<<<<< HEAD
-  "mysql" % "mysql-connector-java" % "5.1.6"
-=======
+  "mysql" % "mysql-connector-java" % "5.1.6",
   "org.elasticsearch" % "elasticsearch-spark-20_2.11" % "5.6.3"
->>>>>>> 6c63606c
 )
 
 resolvers += Resolver.mavenLocal
