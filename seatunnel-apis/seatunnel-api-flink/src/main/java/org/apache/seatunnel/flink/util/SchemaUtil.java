--- conflicted
+++ resolved
@@ -23,10 +23,6 @@
 import org.apache.seatunnel.shade.com.typesafe.config.Config;
 import org.apache.seatunnel.shade.com.typesafe.config.ConfigValue;
 
-<<<<<<< HEAD
-import com.fasterxml.jackson.databind.node.ArrayNode;
-import com.fasterxml.jackson.databind.node.ObjectNode;
-=======
 import com.fasterxml.jackson.databind.JsonNode;
 import com.fasterxml.jackson.databind.node.ArrayNode;
 import com.fasterxml.jackson.databind.node.DecimalNode;
@@ -36,7 +32,6 @@
 import com.fasterxml.jackson.databind.node.LongNode;
 import com.fasterxml.jackson.databind.node.ObjectNode;
 import com.fasterxml.jackson.databind.node.TextNode;
->>>>>>> c74a1670
 import org.apache.commons.lang3.StringUtils;
 import org.apache.flink.api.common.typeinfo.TypeInformation;
 import org.apache.flink.api.java.typeutils.ObjectArrayTypeInfo;
@@ -124,14 +119,9 @@
     }
 
     private static void getJsonSchema(Schema schema, ObjectNode json) {
-<<<<<<< HEAD
-        Map<String, Object> jsonMap = JsonUtils.toMap(json);
-        for (Map.Entry<String, Object> entry : jsonMap.entrySet()) {
-=======
         Iterator<Map.Entry<String, JsonNode>> nodeIterator = json.fields();
         while (nodeIterator.hasNext()) {
             Map.Entry<String, JsonNode> entry = nodeIterator.next();
->>>>>>> c74a1670
             String key = entry.getKey();
             Object value = entry.getValue();
             if (value instanceof TextNode) {
@@ -142,13 +132,10 @@
                 schema.field(key, Types.LONG());
             } else if (value instanceof DecimalNode) {
                 schema.field(key, Types.JAVA_BIG_DEC());
-<<<<<<< HEAD
-=======
             } else if (value instanceof FloatNode) {
                 schema.field(key,  Types.FLOAT());
             } else if (value instanceof DoubleNode) {
                 schema.field(key, Types.DOUBLE());
->>>>>>> c74a1670
             } else if (value instanceof ObjectNode) {
                 schema.field(key, getTypeInformation((ObjectNode) value));
             } else if (value instanceof ArrayNode) {
@@ -215,13 +202,9 @@
         TypeInformation<?>[] informations = new TypeInformation[size];
         Map<String, Object> jsonMap = JsonUtils.toMap(json);
         int i = 0;
-<<<<<<< HEAD
-        for (Map.Entry<String, Object> entry : jsonMap.entrySet()) {
-=======
         Iterator<Map.Entry<String, JsonNode>> nodeIterator = json.fields();
         while (nodeIterator.hasNext()) {
             Map.Entry<String, JsonNode> entry = nodeIterator.next();
->>>>>>> c74a1670
             String key = entry.getKey();
             Object value = entry.getValue();
             fields[i] = key;
@@ -233,13 +216,10 @@
                 informations[i] = Types.LONG();
             } else if (value instanceof DecimalNode) {
                 informations[i] = Types.JAVA_BIG_DEC();
-<<<<<<< HEAD
-=======
             } else if (value instanceof FloatNode) {
                 informations[i] = Types.FLOAT();
             } else if (value instanceof DoubleNode) {
                 informations[i] = Types.DOUBLE();
->>>>>>> c74a1670
             } else if (value instanceof ObjectNode) {
                 informations[i] = getTypeInformation((ObjectNode) value);
             } else if (value instanceof ArrayNode) {
