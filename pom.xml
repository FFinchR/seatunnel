<?xml version="1.0" encoding="UTF-8"?>
<!--
    Licensed to the Apache Software Foundation (ASF) under one or more
    contributor license agreements.  See the NOTICE file distributed with
    this work for additional information regarding copyright ownership.
    The ASF licenses this file to You under the Apache License, Version 2.0
    (the "License"); you may not use this file except in compliance with
    the License.  You may obtain a copy of the License at
       http://www.apache.org/licenses/LICENSE-2.0
    Unless required by applicable law or agreed to in writing, software
    distributed under the License is distributed on an "AS IS" BASIS,
    WITHOUT WARRANTIES OR CONDITIONS OF ANY KIND, either express or implied.
    See the License for the specific language governing permissions and
    limitations under the License.
-->
<project xmlns="http://maven.apache.org/POM/4.0.0"
         xmlns:xsi="http://www.w3.org/2001/XMLSchema-instance"
         xsi:schemaLocation="http://maven.apache.org/POM/4.0.0 http://maven.apache.org/xsd/maven-4.0.0.xsd">
    <modelVersion>4.0.0</modelVersion>

    <parent>
        <groupId>org.apache</groupId>
        <artifactId>apache</artifactId>
        <version>25</version>
    </parent>

    <groupId>org.apache.seatunnel</groupId>
    <artifactId>seatunnel</artifactId>
    <packaging>pom</packaging>
    <version>${revision}</version>

    <name>SeaTunnel</name>

    <description>
        Production ready big data processing product based on Apache Spark and Apache Flink.
    </description>

    <url>https://github.com/apache/incubator-seatunnel</url>

    <licenses>
        <license>
            <name>The Apache License, Version 2.0</name>
            <url>https://www.apache.org/licenses/LICENSE-2.0.txt</url>
        </license>
    </licenses>

    <scm>
        <connection>scm:git:https://github.com/apache/incubator-seatunnel.git</connection>
        <developerConnection>scm:git:https://github.com/apache/incubator-seatunnel.git</developerConnection>
        <url>https://github.com/apache/incubator-seatunnel</url>
        <tag>HEAD</tag>
    </scm>

    <issueManagement>
        <system>GitHub</system>
        <url>https://github.com/apache/incubator-seatunnel/issues</url>
    </issueManagement>

    <mailingLists>
        <mailingList>
            <name>SeaTunnel Developer List</name>
            <post>dev@seatunnel.apache.org</post>
            <subscribe>dev-subscribe@seatunnel.apache.org</subscribe>
            <unsubscribe>dev-unsubscribe@seatunnel.apache.org</unsubscribe>
        </mailingList>
        <mailingList>
            <name>SeaTunnel Commits List</name>
            <post>commits@seatunnel.apache.org</post>
            <subscribe>commits-subscribe@seatunnel.apache.org</subscribe>
            <unsubscribe>commits-unsubscribe@seatunnel.apache.org</unsubscribe>
        </mailingList>
    </mailingLists>

    <modules>
        <!--
            We retrieve the config module from maven repository. If you want to change the config module,
            you need to open this annotation and change the dependency of config-shade to project.
            <module>seatunnel-config</module>
        -->
        <module>seatunnel-common</module>
        <module>seatunnel-apis</module>
        <module>seatunnel-core</module>
        <module>seatunnel-transforms</module>
        <module>seatunnel-connectors</module>
        <module>seatunnel-connectors-v2</module>
        <module>seatunnel-connectors-v2-dist</module>
        <module>seatunnel-examples</module>
        <module>seatunnel-e2e</module>
        <module>seatunnel-api</module>
        <module>seatunnel-translation</module>
        <module>seatunnel-plugin-discovery</module>
        <module>seatunnel-formats</module>
        <module>seatunnel-dist</module>
    </modules>

    <properties>
        <revision>2.1.3-SNAPSHOT</revision>
        <seatunnel.config.shade.version>2.1.1</seatunnel.config.shade.version>
        <project.build.sourceEncoding>UTF-8</project.build.sourceEncoding>
        <java.version>1.8</java.version>
        <scala.version>2.11.12</scala.version>
        <scala.binary.version>2.11</scala.binary.version>
        <maven.compiler.source>${java.version}</maven.compiler.source>
        <maven.compiler.target>${java.version}</maven.compiler.target>
        <spark.version>2.4.0</spark.version>
        <spark.binary.version>2.4</spark.binary.version>
        <neo4j.connector.spark.version>4.1.0</neo4j.connector.spark.version>
        <iceberg.version>0.13.1</iceberg.version>
        <flink.version>1.13.6</flink.version>
        <hudi.version>0.10.0</hudi.version>
        <hadoop.binary.version>2.7</hadoop.binary.version>
<<<<<<< HEAD
=======
        <hadoop.version>2.7.5</hadoop.version>
>>>>>>> c74a1670
        <jackson.version>2.12.6</jackson.version>
        <lombok.version>1.18.0</lombok.version>
        <mysql.version>8.0.16</mysql.version>
        <postgresql.version>42.3.3</postgresql.version>
        <skip.pmd.check>false</skip.pmd.check>
        <maven.deploy.skip>false</maven.deploy.skip>
        <maven.javadoc.skip>false</maven.javadoc.skip>
        <maven-surefire-plugin.version>2.22.2</maven-surefire-plugin.version>
        <maven-failsafe-plugin.version>2.22.2</maven-failsafe-plugin.version>
        <maven-checkstyle-plugin.version>3.1.2</maven-checkstyle-plugin.version>
        <checkstyle.fails.on.error>true</checkstyle.fails.on.error>
        <nexus-staging-maven-plugin.version>1.6.8</nexus-staging-maven-plugin.version>
        <maven-source-plugin.version>3.0.1</maven-source-plugin.version>
        <maven-javadoc-plugin.version>2.9.1</maven-javadoc-plugin.version>
        <maven-deploy-plugin.version>2.8.2</maven-deploy-plugin.version>
        <scala-maven-plugin.version>3.3.1</scala-maven-plugin.version>
        <maven-compiler-plugin.version>2.0.2</maven-compiler-plugin.version>
        <maven-pmd-plugin.version>3.8</maven-pmd-plugin.version>
        <spoiwo.version>1.8.0</spoiwo.version>
        <play-mailer.version>7.0.2</play-mailer.version>
        <phoenix-spark.version>5.0.0-HBase-2.0</phoenix-spark.version>
        <zkclient.version>0.3</zkclient.version>
        <elasticsearch6.client.version>6.3.1</elasticsearch6.client.version>
        <elasticsearch7.client.version>7.5.1</elasticsearch7.client.version>
        <flink-shaded-hadoop-2.version>2.7.5-7.0</flink-shaded-hadoop-2.version>
        <parquet-avro.version>1.10.0</parquet-avro.version>
        <elasticsearch-spark.version>6.8.3</elasticsearch-spark.version>
        <clickhouse-jdbc.version>0.2</clickhouse-jdbc.version>
        <hbase-spark.version>1.0.0</hbase-spark.version>
        <kudu-spark.version>1.7.0</kudu-spark.version>
        <mongo-spark.version>2.2.0</mongo-spark.version>
        <spark-redis.version>2.6.0</spark-redis.version>
        <commons-lang3.version>3.4</commons-lang3.version>
        <commons-collections4.version>4.4</commons-collections4.version>
        <maven-assembly-plugin.version>3.3.0</maven-assembly-plugin.version>
        <spark.scope>provided</spark.scope>
        <flink.scope>provided</flink.scope>
        <codec.version>1.13</codec.version>
        <httpclient.version>4.5.13</httpclient.version>
        <httpcore.version>4.4.4</httpcore.version>
        <httpcore-nio.version>4.4.4</httpcore-nio.version>
        <httpasyncclient.version>4.1.4</httpasyncclient.version>
        <exec-maven-plugin.version>3.0.0</exec-maven-plugin.version>
        <docker.hub>apache</docker.hub>
        <docker.tag>${project.version}</docker.tag>
        <jcommander.version>1.81</jcommander.version>
        <junit.version>4.13.2</junit.version>
        <junit5.version>5.8.2</junit5.version>
        <tispark.version>2.4.1</tispark.version>
        <druid.version>0.22.1</druid.version>
        <sshd.version>2.7.0</sshd.version>
        <calcite-druid.version>1.29.0</calcite-druid.version>
        <config.version>1.3.3</config.version>
        <maven-shade-plugin.version>3.2.4</maven-shade-plugin.version>
        <maven-helper-plugin.version>3.2.0</maven-helper-plugin.version>
        <flatten-maven-plugin.version>1.2.7</flatten-maven-plugin.version>
        <maven-license-maven-plugin>1.20</maven-license-maven-plugin>
        <influxdb-java.version>2.22</influxdb-java.version>
        <log4j-core.version>2.17.1</log4j-core.version>
        <scalastyle-maven-plugin.version>1.0.0</scalastyle-maven-plugin.version>
        <docker-maven-plugin.version>0.38.0</docker-maven-plugin.version>
        <p3c-pmd.version>1.3.0</p3c-pmd.version>
        <maven-scm-provider-jgit.version>1.9.5</maven-scm-provider-jgit.version>
        <testcontainer.version>1.16.3</testcontainer.version>
        <!-- Option args -->
        <skipUT>false</skipUT>
        <skipIT>true</skipIT>
        <elasticsearch>7</elasticsearch>
        <slf4j.version>1.7.25</slf4j.version>
        <guava.version>19.0</guava.version>
        <auto-service.version>1.0.1</auto-service.version>
<<<<<<< HEAD
        <hadoop2.version>2.6.5</hadoop2.version>
        <hadoop3.version>3.0.0</hadoop3.version>
        <seatunnel.shade.package>org.apache.seatunnel.shade</seatunnel.shade.package>
=======
        <jmockdata.version>4.3.0</jmockdata.version>
        <snappy-java.version>1.1.8.3</snappy-java.version>
>>>>>>> c74a1670
    </properties>

    <dependencyManagement>
        <dependencies>
            <dependency>
                <groupId>org.apache.seatunnel</groupId>
                <artifactId>seatunnel-config-shade</artifactId>
                <version>${seatunnel.config.shade.version}</version>
            </dependency>
            <!--spark-->
            <dependency>
                <groupId>org.apache.spark</groupId>
                <artifactId>spark-streaming_${scala.binary.version}</artifactId>
                <version>${spark.version}</version>
                <scope>${spark.scope}</scope>
            </dependency>

            <dependency>
                <groupId>org.apache.spark</groupId>
                <artifactId>spark-core_${scala.binary.version}</artifactId>
                <version>${spark.version}</version>
                <scope>${spark.scope}</scope>
            </dependency>

            <dependency>
                <groupId>org.apache.spark</groupId>
                <artifactId>spark-sql_${scala.binary.version}</artifactId>
                <version>${spark.version}</version>
                <scope>${spark.scope}</scope>
            </dependency>

            <dependency>
                <groupId>org.apache.spark</groupId>
                <artifactId>spark-hive_${scala.binary.version}</artifactId>
                <version>${spark.version}</version>
                <scope>${spark.scope}</scope>
            </dependency>
            <dependency>
                <groupId>net.jpountz.lz4</groupId>
                <artifactId>lz4</artifactId>
                <version>1.3.0</version>
            </dependency>

            <!--flink-->
            <dependency>
                <groupId>org.apache.flink</groupId>
                <artifactId>flink-java</artifactId>
                <version>${flink.version}</version>
                <scope>${flink.scope}</scope>
            </dependency>
            <dependency>
                <groupId>org.apache.flink</groupId>
                <artifactId>flink-table-planner_${scala.binary.version}</artifactId>
                <version>${flink.version}</version>
                <scope>${flink.scope}</scope>
            </dependency>
            <dependency>
                <groupId>org.apache.flink</groupId>
                <artifactId>flink-table-planner-blink_${scala.binary.version}</artifactId>
                <version>${flink.version}</version>
                <scope>${flink.scope}</scope>
            </dependency>

            <dependency>
                <groupId>org.apache.flink</groupId>
                <artifactId>flink-streaming-java_${scala.binary.version}</artifactId>
                <version>${flink.version}</version>
                <scope>${flink.scope}</scope>
            </dependency>

            <dependency>
                <groupId>org.apache.flink</groupId>
                <artifactId>flink-table-common</artifactId>
                <version>${flink.version}</version>
                <scope>${flink.scope}</scope>
            </dependency>

            <dependency>
                <groupId>org.apache.flink</groupId>
                <artifactId>flink-table-api-java-bridge_${scala.binary.version}</artifactId>
                <version>${flink.version}</version>
                <scope>${flink.scope}</scope>
            </dependency>
            <dependency>
                <groupId>org.apache.flink</groupId>
                <artifactId>flink-optimizer_${scala.binary.version}</artifactId>
                <version>${flink.version}</version>
                <scope>${flink.scope}</scope>
            </dependency>
            <dependency>
                <groupId>org.apache.flink</groupId>
                <artifactId>flink-clients_${scala.binary.version}</artifactId>
                <version>${flink.version}</version>
                <scope>${flink.scope}</scope>
            </dependency>
            <dependency>
                <groupId>org.apache.flink</groupId>
                <artifactId>flink-runtime-web_${scala.binary.version}</artifactId>
                <version>${flink.version}</version>
                <scope>${flink.scope}</scope>
            </dependency>

            <!--Because the license is not in compliance, if you need to use MySQL, you can add it yourself-->
            <dependency>
                <groupId>mysql</groupId>
                <artifactId>mysql-connector-java</artifactId>
                <version>${mysql.version}</version>
                <scope>test</scope>
            </dependency>

            <dependency>
                <groupId>org.postgresql</groupId>
                <artifactId>postgresql</artifactId>
                <version>${postgresql.version}</version>
                <scope>test</scope>
            </dependency>

            <dependency>
                <groupId>com.norbitltd</groupId>
                <artifactId>spoiwo_${scala.binary.version}</artifactId>
                <version>${spoiwo.version}</version>
            </dependency>

            <dependency>
                <groupId>commons-codec</groupId>
                <artifactId>commons-codec</artifactId>
                <version>${codec.version}</version>
            </dependency>

            <dependency>
                <groupId>com.typesafe.play</groupId>
                <artifactId>play-mailer_${scala.binary.version}</artifactId>
                <version>${play-mailer.version}</version>
            </dependency>

            <dependency>
                <groupId>org.apache.phoenix</groupId>
                <artifactId>phoenix-spark</artifactId>
                <version>${phoenix-spark.version}</version>
                <exclusions>
                    <exclusion>
                        <groupId>org.glassfish.web</groupId>
                        <artifactId>javax.servlet.jsp</artifactId>
                    </exclusion>
                </exclusions>
            </dependency>

            <dependency>
                <groupId>org.mongodb.spark</groupId>
                <artifactId>mongo-spark-connector_${scala.binary.version}</artifactId>
                <version>${mongo-spark.version}</version>
            </dependency>

            <dependency>
                <groupId>com.101tec</groupId>
                <artifactId>zkclient</artifactId>
                <version>${zkclient.version}</version>
            </dependency>

            <dependency>
                <groupId>org.apache.flink</groupId>
                <artifactId>flink-shaded-hadoop-2</artifactId>
                <version>${flink-shaded-hadoop-2.version}</version>
                <exclusions>
                    <exclusion>
                        <groupId>xml-apis</groupId>
                        <artifactId>xml-apis</artifactId>
                    </exclusion>
                </exclusions>
            </dependency>

            <dependency>
                <groupId>org.apache.parquet</groupId>
                <artifactId>parquet-avro</artifactId>
                <version>${parquet-avro.version}</version>
            </dependency>

            <dependency>
                <groupId>org.elasticsearch</groupId>
                <artifactId>elasticsearch-spark-20_${scala.binary.version}</artifactId>
                <version>${elasticsearch-spark.version}</version>
            </dependency>

            <dependency>
                <groupId>org.apache.flink</groupId>
                <artifactId>flink-connector-elasticsearch${elasticsearch}_${scala.binary.version}</artifactId>
                <version>${flink.version}</version>
            </dependency>

            <dependency>
                <groupId>org.apache.flink</groupId>
                <artifactId>flink-connector-elasticsearch6_${scala.binary.version}</artifactId>
                <version>${flink.version}</version>
            </dependency>

            <dependency>
                <groupId>org.apache.flink</groupId>
                <artifactId>flink-connector-jdbc_${scala.binary.version}</artifactId>
                <version>${flink.version}</version>
            </dependency>

            <dependency>
                <groupId>org.apache.flink</groupId>
                <artifactId>flink-connector-kafka_${scala.binary.version}</artifactId>
                <version>${flink.version}</version>
            </dependency>

            <dependency>
                <groupId>ru.yandex.clickhouse</groupId>
                <artifactId>clickhouse-jdbc</artifactId>
                <version>${clickhouse-jdbc.version}</version>
            </dependency>

            <dependency>
                <groupId>org.apache.hbase.connectors.spark</groupId>
                <artifactId>hbase-spark</artifactId>
                <version>${hbase-spark.version}</version>
                <exclusions>
                    <exclusion>
                        <groupId>org.glassfish.web</groupId>
                        <artifactId>javax.servlet.jsp</artifactId>
                    </exclusion>
                </exclusions>
            </dependency>

            <dependency>
                <groupId>org.apache.kudu</groupId>
                <artifactId>kudu-spark2_${scala.binary.version}</artifactId>
                <version>${kudu-spark.version}</version>
            </dependency>

            <dependency>
                <groupId>com.redislabs</groupId>
                <artifactId>spark-redis_${scala.binary.version}</artifactId>
                <version>${spark-redis.version}</version>
            </dependency>

            <dependency>
                <groupId>org.apache.spark</groupId>
                <artifactId>spark-streaming-kafka-0-10_${scala.binary.version}</artifactId>
                <version>${spark.version}</version>
            </dependency>
            
            <dependency>
                <groupId>org.projectlombok</groupId>
                <artifactId>lombok</artifactId>
                <version>${lombok.version}</version>
                <scope>provided</scope>
            </dependency>

            <dependency>
                <groupId>org.apache.commons</groupId>
                <artifactId>commons-lang3</artifactId>
                <version>${commons-lang3.version}</version>
            </dependency>
            <dependency>
                <groupId>org.apache.commons</groupId>
                <artifactId>commons-collections4</artifactId>
                <version>${commons-collections4.version}</version>
            </dependency>

            <dependency>
                <groupId>org.apache.flink</groupId>
                <artifactId>flink-csv</artifactId>
                <version>${flink.version}</version>
            </dependency>
            <dependency>
                <groupId>org.apache.flink</groupId>
                <artifactId>flink-orc_${scala.binary.version}</artifactId>
                <version>${flink.version}</version>
            </dependency>
            <dependency>
                <groupId>org.apache.flink</groupId>
                <artifactId>flink-parquet_${scala.binary.version}</artifactId>
                <version>${flink.version}</version>
            </dependency>
            <dependency>
                <groupId>org.apache.flink</groupId>
                <artifactId>flink-json</artifactId>
                <version>${flink.version}</version>
            </dependency>
            <dependency>
                <groupId>org.apache.flink</groupId>
                <artifactId>flink-avro</artifactId>
                <version>${flink.version}</version>
            </dependency>

            <dependency>
                <groupId>org.apache.flink</groupId>
                <artifactId>flink-statebackend-rocksdb_${scala.binary.version}</artifactId>
                <version>${flink.version}</version>
            </dependency>

            <dependency>
                <groupId>org.apache.hudi</groupId>
                <artifactId>hudi-spark-bundle_${scala.binary.version}</artifactId>
                <version>${hudi.version}</version>
            </dependency>

            <dependency>
                <groupId>org.apache.httpcomponents</groupId>
                <artifactId>httpclient</artifactId>
                <version>${httpclient.version}</version>
            </dependency>
            <dependency>
                <groupId>org.apache.httpcomponents</groupId>
                <artifactId>httpcore</artifactId>
                <version>${httpcore.version}</version>
            </dependency>

            <dependency>
                <groupId>org.apache.httpcomponents</groupId>
                <artifactId>httpcore-nio</artifactId>
                <version>${httpcore-nio.version}</version>
            </dependency>

            <dependency>
                <groupId>org.apache.httpcomponents</groupId>
                <artifactId>httpasyncclient</artifactId>
                <version>${httpasyncclient.version}</version>
            </dependency>

            <dependency>
                <groupId>com.beust</groupId>
                <artifactId>jcommander</artifactId>
                <version>${jcommander.version}</version>
            </dependency>

            <dependency>
                <groupId>org.apache.sshd</groupId>
                <artifactId>sshd-scp</artifactId>
                <version>${sshd.version}</version>
            </dependency>

            <dependency>
                <groupId>junit</groupId>
                <artifactId>junit</artifactId>
                <version>${junit.version}</version>
                <scope>test</scope>
            </dependency>

            <dependency>
                <groupId>org.junit.jupiter</groupId>
                <artifactId>junit-jupiter-engine</artifactId>
                <version>${junit5.version}</version>
                <scope>test</scope>
            </dependency>

            <dependency>
                <groupId>org.junit.jupiter</groupId>
                <artifactId>junit-jupiter-params</artifactId>
                <version>${junit5.version}</version>
                <scope>test</scope>
            </dependency>

            <dependency>
                <groupId>com.fasterxml.jackson.core</groupId>
                <artifactId>jackson-annotations</artifactId>
                <version>${jackson.version}</version>
            </dependency>

            <dependency>
                <groupId>com.fasterxml.jackson.core</groupId>
                <artifactId>jackson-core</artifactId>
                <version>${jackson.version}</version>
            </dependency>

            <dependency>
                <groupId>com.fasterxml.jackson.core</groupId>
                <artifactId>jackson-databind</artifactId>
                <version>${jackson.version}</version>
            </dependency>

            <dependency>
                <groupId>com.fasterxml.jackson.module</groupId>
                <artifactId>jackson-module-scala_${scala.binary.version}</artifactId>
                <version>${jackson.version}</version>
            </dependency>

            <dependency>
                <groupId>org.testcontainers</groupId>
                <artifactId>testcontainers</artifactId>
                <version>${testcontainer.version}</version>
                <scope>test</scope>
                <exclusions>
                    <exclusion>
                        <groupId>org.slf4j</groupId>
                        <artifactId>slf4j-api</artifactId>
                    </exclusion>
                </exclusions>
            </dependency>

            <dependency>
                <groupId>com.pingcap.tispark</groupId>
                <artifactId>tispark-assembly</artifactId>
                <version>${tispark.version}</version>
            </dependency>
            <dependency>
                <groupId>org.apache.logging.log4j</groupId>
                <artifactId>log4j-core</artifactId>
                <version>${log4j-core.version}</version>
            </dependency>
            <dependency>
                <groupId>org.apache.druid</groupId>
                <artifactId>druid-indexing-service</artifactId>
                <version>${druid.version}</version>
            </dependency>
            <dependency>
                <groupId>org.apache.calcite</groupId>
                <artifactId>calcite-druid</artifactId>
                <version>${calcite-druid.version}</version>
            </dependency>
            <dependency>
                <groupId>com.typesafe</groupId>
                <artifactId>config</artifactId>
                <version>${config.version}</version>
            </dependency>

            <dependency>
                <groupId>org.neo4j</groupId>
                <artifactId>neo4j-connector-apache-spark_${scala.binary.version}</artifactId>
                <version>${neo4j.connector.spark.version}_for_spark_${spark.binary.version}</version>
            </dependency>

            <dependency>
                <groupId>org.influxdb</groupId>
                <artifactId>influxdb-java</artifactId>
                <version>${influxdb-java.version}</version>
            </dependency>

            <dependency>
                <groupId>org.apache.iceberg</groupId>
                <artifactId>iceberg-core</artifactId>
                <version>${iceberg.version}</version>
            </dependency>
            <dependency>
                <groupId>org.apache.iceberg</groupId>
                <artifactId>iceberg-spark-runtime</artifactId>
                <version>${iceberg.version}</version>
                <scope>provided</scope>
            </dependency>

            <dependency>
                <groupId>org.scala-lang</groupId>
                <artifactId>scala-library</artifactId>
                <version>${scala.version}</version>
            </dependency>

            <dependency>
                <groupId>com.google.guava</groupId>
                <artifactId>guava</artifactId>
                <version>${guava.version}</version>
            </dependency>

            <dependency>
<<<<<<< HEAD
                <groupId>org.apache.flink</groupId>
                <artifactId>flink-shaded-hadoop-2</artifactId>
                <version>${flink-shaded-hadoop-2.version}</version>
            </dependency>

            <dependency>
                <groupId>org.apache.hadoop</groupId>
                <artifactId>hadoop-common</artifactId>
                <version>${hadoop2.version}</version>
            </dependency>
            <dependency>
                <groupId>org.apache.hadoop</groupId>
                <artifactId>hadoop-hdfs</artifactId>
                <version>${hadoop2.version}</version>
            </dependency>
            <dependency>
                <groupId>org.apache.hadoop</groupId>
                <artifactId>hadoop-client</artifactId>
                <version>${hadoop2.version}</version>
            </dependency>

            <dependency>
                <groupId>org.apache.hadoop</groupId>
                <artifactId>hadoop-common</artifactId>
                <version>${hadoop3.version}</version>
            </dependency>
            <dependency>
                <groupId>org.apache.hadoop</groupId>
                <artifactId>hadoop-hdfs</artifactId>
                <version>${hadoop3.version}</version>
            </dependency>
            <dependency>
                <groupId>org.apache.hadoop</groupId>
                <artifactId>hadoop-client</artifactId>
                <version>${hadoop3.version}</version>
            </dependency>

=======
                <groupId>com.github.jsonzou</groupId>
                <artifactId>jmockdata</artifactId>
                <version>${jmockdata.version}</version>
            </dependency>

            <dependency>
                <groupId>org.slf4j</groupId>
                <artifactId>slf4j-api</artifactId>
                <version>${slf4j.version}</version>
            </dependency>

            <dependency>
                <groupId>org.slf4j</groupId>
                <artifactId>slf4j-log4j12</artifactId>
                <version>${slf4j.version}</version>
            </dependency>

            <dependency>
                <groupId>org.xerial.snappy</groupId>
                <artifactId>snappy-java</artifactId>
                <version>${snappy-java.version}</version>
            </dependency>
>>>>>>> c74a1670
        </dependencies>
    </dependencyManagement>

    <dependencies>
        <dependency>
            <groupId>com.google.auto.service</groupId>
            <artifactId>auto-service</artifactId>
            <version>${auto-service.version}</version>
            <scope>provided</scope>
        </dependency>
        <dependency>
<<<<<<< HEAD
            <groupId>org.projectlombok</groupId>
            <artifactId>lombok</artifactId>
        </dependency>
        <dependency>
            <groupId>org.slf4j</groupId>
            <artifactId>slf4j-api</artifactId>
            <version>${slf4j.version}</version>
        </dependency>
        <dependency>
            <groupId>org.slf4j</groupId>
            <artifactId>slf4j-log4j12</artifactId>
            <version>${slf4j.version}</version>
=======
            <groupId>junit</groupId>
            <artifactId>junit</artifactId>
            <scope>test</scope>
        </dependency>
        <dependency>
            <groupId>org.projectlombok</groupId>
            <artifactId>lombok</artifactId>
            <scope>provided</scope>
>>>>>>> c74a1670
        </dependency>
    </dependencies>

    <build>

        <finalName>${project.artifactId}-${project.version}-${scala.version}</finalName>

        <pluginManagement>
            <plugins>

                <!-- java/scala compiler (Start) -->
                <plugin>
                    <groupId>org.apache.maven.plugins</groupId>
                    <artifactId>maven-compiler-plugin</artifactId>
                    <version>${maven-compiler-plugin.version}</version>
                    <configuration>
                        <source>${maven.compiler.source}</source>
                        <target>${maven.compiler.target}</target>
                    </configuration>
                </plugin>

                <plugin>
                    <groupId>net.alchim31.maven</groupId>
                    <artifactId>scala-maven-plugin</artifactId>
                    <version>${scala-maven-plugin.version}</version>
                    <configuration>
                        <args>
                            <arg>-nobootcp</arg>
                            <arg>-target:jvm-${java.version}</arg>
                        </args>
                    </configuration>
                    <executions>
                        <execution>
                            <id>scala-compile-first</id>
                            <phase>process-resources</phase>
                            <goals>
                                <goal>compile</goal>
                            </goals>
                        </execution>
                        <execution>
                            <id>scala-test-compile</id>
                            <phase>process-test-resources</phase>
                            <goals>
                                <goal>testCompile</goal>
                            </goals>
                        </execution>
                        <!-- attach javadocs and sources , -javadoc.jar, sources.jar, to pass mvn deploy-->
                        <execution>
                            <id>attach-javadocs</id>
                            <goals>
                                <goal>doc-jar</goal>
                            </goals>
                            <configuration>
                                <skip>${maven.javadoc.skip}</skip>
                            </configuration>
                        </execution>
                        <execution>
                            <id>attach-sources</id>
                            <goals>
                                <goal>add-source</goal>
                            </goals>
                        </execution>
                    </executions>
                </plugin>
                <!-- java/scala compiler (End) -->

                <plugin>
                    <groupId>org.apache.maven.plugins</groupId>
                    <artifactId>maven-surefire-plugin</artifactId>
                    <version>${maven-surefire-plugin.version}</version>
                    <configuration>
                        <skip>${skipUT}</skip>
                        <systemPropertyVariables>
                            <jacoco-agent.destfile>${project.build.directory}/jacoco.exec
                            </jacoco-agent.destfile>
                        </systemPropertyVariables>
                        <excludes>
                            <exclude>**/*IT.java</exclude>
                        </excludes>
                    </configuration>
                </plugin>
                <plugin>
                    <groupId>org.apache.maven.plugins</groupId>
                    <artifactId>maven-failsafe-plugin</artifactId>
                    <version>${maven-failsafe-plugin.version}</version>
                    <configuration>
                        <skip>${skipIT}</skip>
                    </configuration>
                    <executions>
                        <execution>
                            <goals>
                                <goal>integration-test</goal>
                                <goal>verify</goal>
                            </goals>
                        </execution>
                    </executions>
                </plugin>

                <plugin>
                    <groupId>io.fabric8</groupId>
                    <artifactId>docker-maven-plugin</artifactId>
                    <version>${docker-maven-plugin.version}</version>
                </plugin>

                <!-- shade -->
                <plugin>
                    <groupId>org.apache.maven.plugins</groupId>
                    <artifactId>maven-shade-plugin</artifactId>
                    <version>${maven-shade-plugin.version}</version>
                    <configuration>
                        <createDependencyReducedPom>false</createDependencyReducedPom>
                        <filters>
                            <filter>
                                <artifact>*:*</artifact>
                                <excludes>
                                    <exclude>META-INF/*.SF</exclude>
                                    <exclude>META-INF/*.DSA</exclude>
                                    <exclude>META-INF/*.RSA</exclude>
                                </excludes>
                            </filter>
                        </filters>
                    </configuration>

                    <executions>
                        <execution>
                            <phase>package</phase>
                            <goals>
                                <goal>shade</goal>
                            </goals>
                            <configuration>
                                <transformers>
                                    <transformer
                                            implementation="org.apache.maven.plugins.shade.resource.ServicesResourceTransformer"/>
                                </transformers>
                            </configuration>
                        </execution>
                    </executions>
                </plugin>

                <!-- assembly -->
                <plugin>
                    <groupId>org.apache.maven.plugins</groupId>
                    <artifactId>maven-assembly-plugin</artifactId>
                    <version>${maven-assembly-plugin.version}</version>
                </plugin>

                <!-- checkstyle (Start) -->
                <plugin>
                    <groupId>org.apache.maven.plugins</groupId>
                    <artifactId>maven-checkstyle-plugin</artifactId>
                    <version>${maven-checkstyle-plugin.version}</version>
                    <configuration>
                        <!--suppress UnresolvedMavenProperty -->
                        <configLocation>${maven.multiModuleProjectDirectory}/tools/checkstyle/checkStyle.xml
                        </configLocation>
                        <encoding>UTF-8</encoding>
                        <consoleOutput>true</consoleOutput>
                        <includeTestSourceDirectory>true</includeTestSourceDirectory>
                        <failOnViolation>${checkstyle.fails.on.error}</failOnViolation>
                        <sourceDirectories>
                            <sourceDirectory>${project.build.sourceDirectory}</sourceDirectory>
                            <sourceDirectory>${project.build.testSourceDirectory}</sourceDirectory>
                        </sourceDirectories>
                        <resourceIncludes>
                            **/*.properties,
                            **/*.sh,
                            **/*.bat,
                            **/*.yml,
                            **/*.yaml,
                            **/*.xml
                        </resourceIncludes>
                        <resourceExcludes>
                            **/.asf.yaml,
                            **/.github/**
                        </resourceExcludes>
                        <excludes>
                        </excludes>
                    </configuration>
                    <executions>
                        <execution>
                            <id>validate</id>
                            <phase>process-sources</phase>
                            <goals>
                                <goal>check</goal>
                            </goals>
                        </execution>
                    </executions>
                </plugin>

                <plugin>
                    <groupId>org.scalastyle</groupId>
                    <artifactId>scalastyle-maven-plugin</artifactId>
                    <version>${scalastyle-maven-plugin.version}</version>
                    <configuration>
                        <verbose>false</verbose>
                        <failOnViolation>true</failOnViolation>
                        <includeTestSourceDirectory>false</includeTestSourceDirectory>
                        <failOnWarning>false</failOnWarning>
                        <sourceDirectory>${basedir}/src/main/scala</sourceDirectory>
                        <testSourceDirectory>${basedir}/src/test/scala</testSourceDirectory>
                        <!--suppress UnresolvedMavenProperty -->
                        <configLocation>
                            ${maven.multiModuleProjectDirectory}/tools/checkstyle/scalastyle-config.xml
                        </configLocation>
                        <outputFile>${project.build.directory}/target/scalastyle-output.xml</outputFile>
                        <inputEncoding>UTF-8</inputEncoding>
                        <outputEncoding>UTF-8</outputEncoding>
                    </configuration>
                    <executions>
                        <execution>
                            <goals>
                                <goal>check</goal>
                            </goals>
                        </execution>
                    </executions>
                </plugin>
                
                <!-- checkstyle (End) -->

                <plugin>
                    <groupId>org.apache.maven.plugins</groupId>
                    <artifactId>maven-source-plugin</artifactId>
                    <version>${maven-source-plugin.version}</version>
                    <executions>
                        <execution>
                            <id>attach-sources</id>
                            <goals>
                                <goal>jar-no-fork</goal>
                            </goals>
                        </execution>
                    </executions>
                </plugin>

                <plugin>
                    <groupId>org.apache.maven.plugins</groupId>
                    <artifactId>maven-javadoc-plugin</artifactId>
                    <version>${maven-javadoc-plugin.version}</version>
                    <configuration>
                        <source>${maven.compiler.source}</source>
                        <failOnError>false</failOnError>
                        <aggregate>true</aggregate>
                        <skip>${maven.javadoc.skip}</skip>
                        <additionalparam>-Xdoclint:none</additionalparam>
                    </configuration>
                    <executions>
                        <execution>
                            <id>attach-javadocs</id>
                            <goals>
                                <goal>jar</goal>
                            </goals>
                        </execution>
                    </executions>
                </plugin>


                <plugin>
                    <groupId>org.codehaus.mojo</groupId>
                    <artifactId>build-helper-maven-plugin</artifactId>
                    <version>${maven-helper-plugin.version}</version>
                </plugin>

                <plugin>
                    <groupId>org.codehaus.mojo</groupId>
                    <artifactId>license-maven-plugin</artifactId>
                    <version>${maven-license-maven-plugin}</version>
                    <configuration>
                        <outputDirectory>${project.basedir}/seatunnel-dist/target/</outputDirectory>
                        <thirdPartyFilename>THIRD-PARTY.txt</thirdPartyFilename>
                        <sortArtifactByName>false</sortArtifactByName>
                        <useMissingFile>false</useMissingFile>
                        <addJavaLicenseAfterPackage>true</addJavaLicenseAfterPackage>
                        <socketTimeout>30000</socketTimeout>
                        <connectTimeout>30000</connectTimeout>
                        <connectionRequestTimeout>30000</connectionRequestTimeout>
                        <excludedScopes>test,provided</excludedScopes>
                    </configuration>
                </plugin>

            </plugins>
        </pluginManagement>

        <plugins>

            <plugin>
                <groupId>org.codehaus.mojo</groupId>
                <artifactId>flatten-maven-plugin</artifactId>
                <version>${flatten-maven-plugin.version}</version>
                <configuration>
                    <!-- <updatePomFile>true</updatePomFile> -->
                    <flattenMode>resolveCiFriendliesOnly</flattenMode>
                </configuration>
                <executions>
                    <execution>
                        <id>flatten</id>
                        <phase>process-resources</phase>
                        <goals>
                            <goal>flatten</goal>
                        </goals>
                    </execution>
                    <execution>
                        <id>flatten.clean</id>
                        <phase>clean</phase>
                        <goals>
                            <goal>clean</goal>
                        </goals>
                    </execution>
                </executions>
            </plugin>

            <plugin>
                <groupId>org.apache.maven.plugins</groupId>
                <artifactId>maven-compiler-plugin</artifactId>
                <configuration>
                    <encoding>UTF-8</encoding>
                </configuration>
            </plugin>
            <plugin>
                <groupId>org.apache.maven.plugins</groupId>
                <artifactId>maven-release-plugin</artifactId>
                <configuration>
                    <autoVersionSubmodules>true</autoVersionSubmodules>
                    <tagNameFormat>@{project.version}</tagNameFormat>
                    <tagBase>${project.version}</tagBase>
                </configuration>
                <dependencies>
                    <dependency>
                        <groupId>org.apache.maven.scm</groupId>
                        <artifactId>maven-scm-provider-jgit</artifactId>
                        <version>${maven-scm-provider-jgit.version}</version>
                    </dependency>
                </dependencies>
            </plugin>

            <plugin>
                <groupId>net.alchim31.maven</groupId>
                <artifactId>scala-maven-plugin</artifactId>
            </plugin>

            <plugin>
                <groupId>org.apache.maven.plugins</groupId>
                <artifactId>maven-shade-plugin</artifactId>
            </plugin>

            <plugin>
                <groupId>org.apache.maven.plugins</groupId>
                <artifactId>maven-surefire-plugin</artifactId>
            </plugin>

            <plugin>
                <groupId>org.apache.maven.plugins</groupId>
                <artifactId>maven-failsafe-plugin</artifactId>
            </plugin>

            <plugin>
                <groupId>org.apache.maven.plugins</groupId>
                <artifactId>maven-checkstyle-plugin</artifactId>
            </plugin>

            <plugin>
                <groupId>org.scalastyle</groupId>
                <artifactId>scalastyle-maven-plugin</artifactId>
            </plugin>

            <plugin>
                <groupId>org.codehaus.mojo</groupId>
                <artifactId>license-maven-plugin</artifactId>
            </plugin>
        </plugins>
    </build>

</project><|MERGE_RESOLUTION|>--- conflicted
+++ resolved
@@ -109,10 +109,6 @@
         <flink.version>1.13.6</flink.version>
         <hudi.version>0.10.0</hudi.version>
         <hadoop.binary.version>2.7</hadoop.binary.version>
-<<<<<<< HEAD
-=======
-        <hadoop.version>2.7.5</hadoop.version>
->>>>>>> c74a1670
         <jackson.version>2.12.6</jackson.version>
         <lombok.version>1.18.0</lombok.version>
         <mysql.version>8.0.16</mysql.version>
@@ -184,14 +180,11 @@
         <slf4j.version>1.7.25</slf4j.version>
         <guava.version>19.0</guava.version>
         <auto-service.version>1.0.1</auto-service.version>
-<<<<<<< HEAD
         <hadoop2.version>2.6.5</hadoop2.version>
         <hadoop3.version>3.0.0</hadoop3.version>
         <seatunnel.shade.package>org.apache.seatunnel.shade</seatunnel.shade.package>
-=======
         <jmockdata.version>4.3.0</jmockdata.version>
         <snappy-java.version>1.1.8.3</snappy-java.version>
->>>>>>> c74a1670
     </properties>
 
     <dependencyManagement>
@@ -647,45 +640,6 @@
             </dependency>
 
             <dependency>
-<<<<<<< HEAD
-                <groupId>org.apache.flink</groupId>
-                <artifactId>flink-shaded-hadoop-2</artifactId>
-                <version>${flink-shaded-hadoop-2.version}</version>
-            </dependency>
-
-            <dependency>
-                <groupId>org.apache.hadoop</groupId>
-                <artifactId>hadoop-common</artifactId>
-                <version>${hadoop2.version}</version>
-            </dependency>
-            <dependency>
-                <groupId>org.apache.hadoop</groupId>
-                <artifactId>hadoop-hdfs</artifactId>
-                <version>${hadoop2.version}</version>
-            </dependency>
-            <dependency>
-                <groupId>org.apache.hadoop</groupId>
-                <artifactId>hadoop-client</artifactId>
-                <version>${hadoop2.version}</version>
-            </dependency>
-
-            <dependency>
-                <groupId>org.apache.hadoop</groupId>
-                <artifactId>hadoop-common</artifactId>
-                <version>${hadoop3.version}</version>
-            </dependency>
-            <dependency>
-                <groupId>org.apache.hadoop</groupId>
-                <artifactId>hadoop-hdfs</artifactId>
-                <version>${hadoop3.version}</version>
-            </dependency>
-            <dependency>
-                <groupId>org.apache.hadoop</groupId>
-                <artifactId>hadoop-client</artifactId>
-                <version>${hadoop3.version}</version>
-            </dependency>
-
-=======
                 <groupId>com.github.jsonzou</groupId>
                 <artifactId>jmockdata</artifactId>
                 <version>${jmockdata.version}</version>
@@ -708,7 +662,7 @@
                 <artifactId>snappy-java</artifactId>
                 <version>${snappy-java.version}</version>
             </dependency>
->>>>>>> c74a1670
+
         </dependencies>
     </dependencyManagement>
 
@@ -720,7 +674,6 @@
             <scope>provided</scope>
         </dependency>
         <dependency>
-<<<<<<< HEAD
             <groupId>org.projectlombok</groupId>
             <artifactId>lombok</artifactId>
         </dependency>
@@ -733,7 +686,8 @@
             <groupId>org.slf4j</groupId>
             <artifactId>slf4j-log4j12</artifactId>
             <version>${slf4j.version}</version>
-=======
+        </dependency>
+        <dependency>
             <groupId>junit</groupId>
             <artifactId>junit</artifactId>
             <scope>test</scope>
@@ -742,7 +696,6 @@
             <groupId>org.projectlombok</groupId>
             <artifactId>lombok</artifactId>
             <scope>provided</scope>
->>>>>>> c74a1670
         </dependency>
     </dependencies>
 
