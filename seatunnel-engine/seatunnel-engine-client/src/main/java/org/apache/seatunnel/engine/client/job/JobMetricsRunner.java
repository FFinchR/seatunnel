--- conflicted
+++ resolved
@@ -53,11 +53,8 @@
             log.info(
                     StringFormatUtils.formatTable(
                             "Job Progress Information",
-<<<<<<< HEAD
-=======
                             "Job Id",
                             jobId,
->>>>>>> e567203f
                             "Read Count So Far",
                             jobMetricsSummary.getSourceReadCount(),
                             "Write Count So Far",
