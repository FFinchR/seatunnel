--- conflicted
+++ resolved
@@ -61,11 +61,8 @@
          * @see Configuration
          */
         String HDFS_CONFIG_KEY = "hdfsConfig";
-<<<<<<< HEAD
-=======
 
         /** The maximum waiting time of write operations */
         String WRITE_DATA_TIMEOUT_MILLISECONDS_KEY = "writeDataTimeoutMilliseconds";
->>>>>>> e567203f
     }
 }