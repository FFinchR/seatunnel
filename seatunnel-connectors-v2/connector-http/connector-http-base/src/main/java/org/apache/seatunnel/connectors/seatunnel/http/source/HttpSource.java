--- conflicted
+++ resolved
@@ -105,8 +105,32 @@
         }
         this.httpParameter.buildWithConfig(pluginConfig);
         buildSchemaWithConfig(pluginConfig);
-<<<<<<< HEAD
+        buildPagingWithConfig(pluginConfig);
         buildDynamicParamsConfig(pluginConfig);
+    }
+
+    private void buildPagingWithConfig(Config pluginConfig) {
+        if (pluginConfig.hasPath(HttpConfig.PAGEING.key())) {
+            pageInfo = new PageInfo();
+            Config pageConfig = pluginConfig.getConfig(HttpConfig.PAGEING.key());
+            if (pageConfig.hasPath(HttpConfig.TOTAL_PAGE_SIZE.key())) {
+                pageInfo.setTotalPageSize(pageConfig.getLong(HttpConfig.TOTAL_PAGE_SIZE.key()));
+            }
+            if (pageConfig.hasPath(HttpConfig.TOTAL_PAGE_SIZE.key())) {
+                pageInfo.setTotalPageSize(pageConfig.getLong(HttpConfig.TOTAL_PAGE_SIZE.key()));
+            } else {
+                pageInfo.setTotalPageSize(HttpConfig.TOTAL_PAGE_SIZE.defaultValue());
+            }
+
+            if (pageConfig.hasPath(HttpConfig.BATCH_SIZE.key())) {
+                pageInfo.setBatchSize(pageConfig.getInt(HttpConfig.BATCH_SIZE.key()));
+            } else {
+                pageInfo.setBatchSize(HttpConfig.BATCH_SIZE.defaultValue());
+            }
+            if (pageConfig.hasPath(HttpConfig.PAGE_FIELD.key())) {
+                pageInfo.setPageField(pageConfig.getString(HttpConfig.PAGE_FIELD.key()));
+            }
+        }
     }
 
     private void buildDynamicParamsConfig(Config pluginConfig) {
@@ -117,31 +141,6 @@
                 dynamicParams.add(
                         OBJECT_MAPPER.convertValue(
                                 config, new TypeReference<Map<String, String>>() {}));
-=======
-        buildPagingWithConfig(pluginConfig);
-    }
-
-    private void buildPagingWithConfig(Config pluginConfig) {
-        if (pluginConfig.hasPath(HttpConfig.PAGEING.key())) {
-            pageInfo = new PageInfo();
-            Config pageConfig = pluginConfig.getConfig(HttpConfig.PAGEING.key());
-            if (pageConfig.hasPath(HttpConfig.TOTAL_PAGE_SIZE.key())) {
-                pageInfo.setTotalPageSize(pageConfig.getLong(HttpConfig.TOTAL_PAGE_SIZE.key()));
-            }
-            if (pageConfig.hasPath(HttpConfig.TOTAL_PAGE_SIZE.key())) {
-                pageInfo.setTotalPageSize(pageConfig.getLong(HttpConfig.TOTAL_PAGE_SIZE.key()));
-            } else {
-                pageInfo.setTotalPageSize(HttpConfig.TOTAL_PAGE_SIZE.defaultValue());
-            }
-
-            if (pageConfig.hasPath(HttpConfig.BATCH_SIZE.key())) {
-                pageInfo.setBatchSize(pageConfig.getInt(HttpConfig.BATCH_SIZE.key()));
-            } else {
-                pageInfo.setBatchSize(HttpConfig.BATCH_SIZE.defaultValue());
-            }
-            if (pageConfig.hasPath(HttpConfig.PAGE_FIELD.key())) {
-                pageInfo.setPageField(pageConfig.getString(HttpConfig.PAGE_FIELD.key()));
->>>>>>> 38132f51
             }
         }
     }
@@ -197,25 +196,16 @@
     @Override
     public AbstractSingleSplitReader<SeaTunnelRow> createReader(
             SingleSplitReaderContext readerContext) throws Exception {
-<<<<<<< HEAD
         HttpSourceReader httpSourceReader =
                 new HttpSourceReader(
-                        this.httpParameter,
-                        readerContext,
-                        this.deserializationSchema,
-                        jsonField,
-                        contentField);
-        httpSourceReader.setDynamicParams(dynamicParams);
-        return httpSourceReader;
-=======
-        return new HttpSourceReader(
                 this.httpParameter,
                 readerContext,
                 this.deserializationSchema,
                 jsonField,
                 contentField,
                 pageInfo);
->>>>>>> 38132f51
+        httpSourceReader.setDynamicParams(dynamicParams);
+        return httpSourceReader;
     }
 
     private JsonField getJsonField(Config jsonFieldConf) {
