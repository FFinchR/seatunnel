/*
 * Licensed to the Apache Software Foundation (ASF) under one or more
 * contributor license agreements.  See the NOTICE file distributed with
 * this work for additional information regarding copyright ownership.
 * The ASF licenses this file to You under the Apache License, Version 2.0
 * (the "License"); you may not use this file except in compliance with
 * the License.  You may obtain a copy of the License at
 *
 *    http://www.apache.org/licenses/LICENSE-2.0
 *
 * Unless required by applicable law or agreed to in writing, software
 * distributed under the License is distributed on an "AS IS" BASIS,
 * WITHOUT WARRANTIES OR CONDITIONS OF ANY KIND, either express or implied.
 * See the License for the specific language governing permissions and
 * limitations under the License.
 */

package org.apache.seatunnel.connectors.seatunnel.http.source;

import org.apache.seatunnel.api.serialization.DeserializationSchema;
import org.apache.seatunnel.api.source.Boundedness;
import org.apache.seatunnel.api.source.Collector;
import org.apache.seatunnel.api.table.type.SeaTunnelRow;
import org.apache.seatunnel.common.utils.JsonUtils;
import org.apache.seatunnel.connectors.seatunnel.common.source.AbstractSingleSplitReader;
import org.apache.seatunnel.connectors.seatunnel.common.source.SingleSplitReaderContext;
import org.apache.seatunnel.connectors.seatunnel.http.client.HttpClientProvider;
import org.apache.seatunnel.connectors.seatunnel.http.client.HttpResponse;
import org.apache.seatunnel.connectors.seatunnel.http.config.HttpParameter;
import org.apache.seatunnel.connectors.seatunnel.http.config.JsonField;
import org.apache.seatunnel.connectors.seatunnel.http.config.PageInfo;
import org.apache.seatunnel.connectors.seatunnel.http.exception.HttpConnectorErrorCode;
import org.apache.seatunnel.connectors.seatunnel.http.exception.HttpConnectorException;

import org.apache.commons.lang3.SerializationUtils;
import org.apache.commons.lang3.StringUtils;

import com.google.common.base.Strings;
import com.jayway.jsonpath.Configuration;
import com.jayway.jsonpath.JsonPath;
import com.jayway.jsonpath.Option;
import com.jayway.jsonpath.ReadContext;
import lombok.Setter;
import lombok.extern.slf4j.Slf4j;

import java.io.BufferedReader;
import java.io.IOException;
import java.io.StringReader;
import java.util.ArrayList;
import java.util.HashMap;
import java.util.List;
import java.util.Map;
import java.util.Objects;
<<<<<<< HEAD
import java.util.regex.Matcher;
import java.util.regex.Pattern;
=======
import java.util.Optional;
>>>>>>> 38132f51

@Slf4j
@Setter
public class HttpSourceReader extends AbstractSingleSplitReader<SeaTunnelRow> {
    protected final SingleSplitReaderContext context;
    protected final HttpParameter httpParameter;
    protected HttpClientProvider httpClient;
    private final DeserializationCollector deserializationCollector;
    private static final Option[] DEFAULT_OPTIONS = {
        Option.SUPPRESS_EXCEPTIONS, Option.ALWAYS_RETURN_LIST, Option.DEFAULT_PATH_LEAF_TO_NULL
    };
    private JsonPath[] jsonPaths;
    private final JsonField jsonField;
    private final String contentJson;
    private final Configuration jsonConfiguration =
            Configuration.defaultConfiguration().addOptions(DEFAULT_OPTIONS);
<<<<<<< HEAD
    private Boolean noMoreElementFlag = true;

    /** 动态参数列表 */
    private List<Map<String, String>> dynamicParams;
    /** 目前到第几个 */
    private int currentParamsIndex;
    /** 原始参数，含占位符 */
    private HttpParameter originHttpParameter;
=======
    private boolean noMoreElementFlag = true;
    private Optional<PageInfo> pageInfoOptional = Optional.empty();
>>>>>>> 38132f51

    public HttpSourceReader(
            HttpParameter httpParameter,
            SingleSplitReaderContext context,
            DeserializationSchema<SeaTunnelRow> deserializationSchema,
            JsonField jsonField,
            String contentJson) {
        this.context = context;
        this.httpParameter = httpParameter;
        this.originHttpParameter = SerializationUtils.clone(httpParameter);
        this.deserializationCollector = new DeserializationCollector(deserializationSchema);
        this.jsonField = jsonField;
        this.contentJson = contentJson;
    }

    public HttpSourceReader(
            HttpParameter httpParameter,
            SingleSplitReaderContext context,
            DeserializationSchema<SeaTunnelRow> deserializationSchema,
            JsonField jsonField,
            String contentJson,
            PageInfo pageInfo) {
        this.context = context;
        this.httpParameter = httpParameter;
        this.deserializationCollector = new DeserializationCollector(deserializationSchema);
        this.jsonField = jsonField;
        this.contentJson = contentJson;
        this.pageInfoOptional = Optional.ofNullable(pageInfo);
    }

    @Override
    public void open() {
        httpClient = new HttpClientProvider(httpParameter);
    }

    @Override
    public void close() throws IOException {
        if (Objects.nonNull(httpClient)) {
            httpClient.close();
        }
    }

    public void pollAndCollectData(Collector<SeaTunnelRow> output) throws Exception {
        HttpResponse response =
                httpClient.execute(
                        this.httpParameter.getUrl(),
                        this.httpParameter.getMethod().getMethod(),
                        this.httpParameter.getHeaders(),
                        this.httpParameter.getParams(),
                        this.httpParameter.getBody());
        if (HttpResponse.STATUS_OK == response.getCode()) {
            String content = response.getContent();
            if (!Strings.isNullOrEmpty(content)) {
                if (this.httpParameter.isEnableMultilines()) {
                    StringReader stringReader = new StringReader(content);
                    BufferedReader bufferedReader = new BufferedReader(stringReader);
                    String lineStr;
                    while ((lineStr = bufferedReader.readLine()) != null) {
                        collect(output, lineStr);
                    }
                } else {
                    collect(output, content);
                }
            }
            log.info(
                    "http client execute success request param:[{}], http response status code:[{}], content:[{}]",
                    httpParameter.getParams(),
                    response.getCode(),
                    response.getContent());
        } else {
            log.error(
                    "http client execute exception, http response status code:[{}], content:[{}]",
                    response.getCode(),
                    response.getContent());
        }
    }

<<<<<<< HEAD
    private void updateRequestParam() {

        String headerString = JsonUtils.toJsonString(originHttpParameter.getHeaders());
        String paramString = JsonUtils.toJsonString(originHttpParameter.getParams());
        String bodyString = originHttpParameter.getBody();
        Map<String, String> currentParams = dynamicParams.get(currentParamsIndex);
        for (Map.Entry<String, String> entry : currentParams.entrySet()) {
            Pattern pattern = Pattern.compile("#\\{(" + entry.getKey() + ")\\}");
            Matcher matcher = pattern.matcher(headerString);
            while (matcher.find()) {
                String placeholder = matcher.group(1);
                headerString = headerString.replace("#{" + placeholder + "}", entry.getValue());
            }
            matcher = pattern.matcher(paramString);
            while (matcher.find()) {
                String placeholder = matcher.group(1);
                paramString = paramString.replace("#{" + placeholder + "}", entry.getValue());
            }
            if (StringUtils.isNotBlank(bodyString)) {
                matcher = pattern.matcher(bodyString);
                while (matcher.find()) {
                    String placeholder = matcher.group(1);
                    bodyString = bodyString.replace("#{" + placeholder + "}", entry.getValue());
                }
            }
        }
        httpParameter.setHeaders(JsonUtils.toMap(headerString));
        httpParameter.setParams(JsonUtils.toMap(paramString));
        httpParameter.setBody(bodyString);
=======
    private void updateRequestParam(PageInfo pageInfo) {
        if (this.httpParameter.getParams() == null) {
            httpParameter.setParams(new HashMap<>());
        }
        this.httpParameter
                .getParams()
                .put(pageInfo.getPageField(), pageInfo.getPageIndex().toString());
>>>>>>> 38132f51
    }

    @Override
    public void pollNext(Collector<SeaTunnelRow> output) throws Exception {
        try {
<<<<<<< HEAD
            if (null != dynamicParams && !dynamicParams.isEmpty()) {
                noMoreElementFlag = false;
                while (!noMoreElementFlag) {
                    updateRequestParam();
                    pollAndCollectData(output);
                    currentParamsIndex += 1;
                    if (currentParamsIndex >= dynamicParams.size()) {
                        noMoreElementFlag = true;
                    }
=======
            if (pageInfoOptional.isPresent()) {
                noMoreElementFlag = false;
                Long pageIndex = 1L;
                while (!noMoreElementFlag) {
                    PageInfo info = pageInfoOptional.get();
                    // increment page
                    info.setPageIndex(pageIndex);
                    // set request param
                    updateRequestParam(info);
                    pollAndCollectData(output);
                    pageIndex += 1;
>>>>>>> 38132f51
                }
            } else {
                pollAndCollectData(output);
            }
        } catch (Exception e) {
            log.error(e.getMessage(), e);
        } finally {
            if (Boundedness.BOUNDED.equals(context.getBoundedness()) && noMoreElementFlag) {
                // signal to the source that we have reached the end of the data.
                log.info("Closed the bounded http source");
                context.signalNoMoreElement();
            } else {
                if (httpParameter.getPollIntervalMillis() > 0) {
                    Thread.sleep(httpParameter.getPollIntervalMillis());
                }
            }
        }
    }

    private void collect(Collector<SeaTunnelRow> output, String data) throws IOException {
        if (contentJson != null) {
            data = JsonUtils.stringToJsonNode(getPartOfJson(data)).toString();
        }
        if (jsonField != null) {
            this.initJsonPath(jsonField);
            data = JsonUtils.toJsonNode(parseToMap(decodeJSON(data), jsonField)).toString();
        }
        // page increase
        if (pageInfoOptional.isPresent()) {
            // Determine whether the task is completed by specifying the presence of the 'total
            // page' field
            PageInfo pageInfo = pageInfoOptional.get();
            if (pageInfo.getTotalPageSize() > 0) {
                noMoreElementFlag = pageInfo.getPageIndex() >= pageInfo.getTotalPageSize();
            } else {
                // no 'total page' configured
                int readSize = JsonUtils.stringToJsonNode(data).size();
                // if read size < BatchSize : read finish
                // if read size = BatchSize : read next page.
                noMoreElementFlag = readSize < pageInfo.getBatchSize();
            }
        }
        deserializationCollector.collect(data.getBytes(), output);
    }

    private List<Map<String, String>> parseToMap(List<List<String>> datas, JsonField jsonField) {
        List<Map<String, String>> decodeDatas = new ArrayList<>(datas.size());
        String[] keys = jsonField.getFields().keySet().toArray(new String[] {});

        for (List<String> data : datas) {
            Map<String, String> decodeData = new HashMap<>(jsonField.getFields().size());
            final int[] index = {0};
            data.forEach(
                    field -> {
                        decodeData.put(keys[index[0]], field);
                        index[0]++;
                    });
            decodeDatas.add(decodeData);
        }

        return decodeDatas;
    }

    private List<List<String>> decodeJSON(String data) {
        ReadContext jsonReadContext = JsonPath.using(jsonConfiguration).parse(data);
        List<List<String>> results = new ArrayList<>(jsonPaths.length);
        for (JsonPath path : jsonPaths) {
            List<String> result = jsonReadContext.read(path);
            results.add(result);
        }
        for (int i = 1; i < results.size(); i++) {
            List<?> result0 = results.get(0);
            List<?> result = results.get(i);
            if (result0.size() != result.size()) {
                throw new HttpConnectorException(
                        HttpConnectorErrorCode.FIELD_DATA_IS_INCONSISTENT,
                        String.format(
                                "[%s](%d) and [%s](%d) the number of parsing records is inconsistent.",
                                jsonPaths[0].getPath(),
                                result0.size(),
                                jsonPaths[i].getPath(),
                                result.size()));
            }
        }

        return dataFlip(results);
    }

    private String getPartOfJson(String data) {
        ReadContext jsonReadContext = JsonPath.using(jsonConfiguration).parse(data);
        return JsonUtils.toJsonString(jsonReadContext.read(JsonPath.compile(contentJson)));
    }

    private List<List<String>> dataFlip(List<List<String>> results) {

        List<List<String>> datas = new ArrayList<>();
        for (int i = 0; i < results.size(); i++) {
            List<String> result = results.get(i);
            if (i == 0) {
                for (Object o : result) {
                    String val = o == null ? null : o.toString();
                    List<String> row = new ArrayList<>(jsonPaths.length);
                    row.add(val);
                    datas.add(row);
                }
            } else {
                for (int j = 0; j < result.size(); j++) {
                    Object o = result.get(j);
                    String val = o == null ? null : o.toString();
                    List<String> row = datas.get(j);
                    row.add(val);
                }
            }
        }
        return datas;
    }

    private void initJsonPath(JsonField jsonField) {
        jsonPaths = new JsonPath[jsonField.getFields().size()];
        for (int index = 0; index < jsonField.getFields().keySet().size(); index++) {
            jsonPaths[index] =
                    JsonPath.compile(
                            jsonField.getFields().values().toArray(new String[] {})[index]);
        }
    }
}<|MERGE_RESOLUTION|>--- conflicted
+++ resolved
@@ -51,12 +51,9 @@
 import java.util.List;
 import java.util.Map;
 import java.util.Objects;
-<<<<<<< HEAD
 import java.util.regex.Matcher;
 import java.util.regex.Pattern;
-=======
 import java.util.Optional;
->>>>>>> 38132f51
 
 @Slf4j
 @Setter
@@ -73,8 +70,8 @@
     private final String contentJson;
     private final Configuration jsonConfiguration =
             Configuration.defaultConfiguration().addOptions(DEFAULT_OPTIONS);
-<<<<<<< HEAD
-    private Boolean noMoreElementFlag = true;
+    private boolean noMoreElementFlag = true;
+    private Optional<PageInfo> pageInfoOptional = Optional.empty();
 
     /** 动态参数列表 */
     private List<Map<String, String>> dynamicParams;
@@ -82,11 +79,6 @@
     private int currentParamsIndex;
     /** 原始参数，含占位符 */
     private HttpParameter originHttpParameter;
-=======
-    private boolean noMoreElementFlag = true;
-    private Optional<PageInfo> pageInfoOptional = Optional.empty();
->>>>>>> 38132f51
-
     public HttpSourceReader(
             HttpParameter httpParameter,
             SingleSplitReaderContext context,
@@ -163,8 +155,16 @@
         }
     }
 
-<<<<<<< HEAD
-    private void updateRequestParam() {
+    private void updateRequestParam(PageInfo pageInfo) {
+        if (this.httpParameter.getParams() == null) {
+            httpParameter.setParams(new HashMap<>());
+        }
+        this.httpParameter
+                .getParams()
+                .put(pageInfo.getPageField(), pageInfo.getPageIndex().toString());
+    }
+
+    private void newUpdateRequestParam() {
 
         String headerString = JsonUtils.toJsonString(originHttpParameter.getHeaders());
         String paramString = JsonUtils.toJsonString(originHttpParameter.getParams());
@@ -193,31 +193,42 @@
         httpParameter.setHeaders(JsonUtils.toMap(headerString));
         httpParameter.setParams(JsonUtils.toMap(paramString));
         httpParameter.setBody(bodyString);
-=======
-    private void updateRequestParam(PageInfo pageInfo) {
-        if (this.httpParameter.getParams() == null) {
-            httpParameter.setParams(new HashMap<>());
-        }
-        this.httpParameter
-                .getParams()
-                .put(pageInfo.getPageField(), pageInfo.getPageIndex().toString());
->>>>>>> 38132f51
-    }
-
+    }
+
+//    @Override
+//    public void pollNext(Collector<SeaTunnelRow> output) throws Exception {
+//        try {
+//            if (null != dynamicParams && !dynamicParams.isEmpty()) {
+//                noMoreElementFlag = false;
+//                while (!noMoreElementFlag) {
+//                    updateRequestParam();
+//                    pollAndCollectData(output);
+//                    currentParamsIndex += 1;
+//                    if (currentParamsIndex >= dynamicParams.size()) {
+//                        noMoreElementFlag = true;
+//                    }
+//                }
+//            } else {
+//                pollAndCollectData(output);
+//            }
+//        } catch (Exception e) {
+//            log.error(e.getMessage(), e);
+//        } finally {
+//            if (Boundedness.BOUNDED.equals(context.getBoundedness()) && noMoreElementFlag) {
+//                // signal to the source that we have reached the end of the data.
+//                log.info("Closed the bounded http source");
+//                context.signalNoMoreElement();
+//            } else {
+//                if (httpParameter.getPollIntervalMillis() > 0) {
+//                    Thread.sleep(httpParameter.getPollIntervalMillis());
+//                }
+//            }
+//        }
+//    }
+//
     @Override
     public void pollNext(Collector<SeaTunnelRow> output) throws Exception {
         try {
-<<<<<<< HEAD
-            if (null != dynamicParams && !dynamicParams.isEmpty()) {
-                noMoreElementFlag = false;
-                while (!noMoreElementFlag) {
-                    updateRequestParam();
-                    pollAndCollectData(output);
-                    currentParamsIndex += 1;
-                    if (currentParamsIndex >= dynamicParams.size()) {
-                        noMoreElementFlag = true;
-                    }
-=======
             if (pageInfoOptional.isPresent()) {
                 noMoreElementFlag = false;
                 Long pageIndex = 1L;
@@ -229,7 +240,6 @@
                     updateRequestParam(info);
                     pollAndCollectData(output);
                     pageIndex += 1;
->>>>>>> 38132f51
                 }
             } else {
                 pollAndCollectData(output);
